--- conflicted
+++ resolved
@@ -5,14 +5,8 @@
 edition = "2018"
 
 [dependencies]
-<<<<<<< HEAD
 aws-auth-payload = "0.2.0"
-base64 = "0.11.0"
-=======
-# aws-auth-payload = "0.1.1"
-aws-auth-payload = { git = "https://github.com/lawliet89/aws-auth-payload.git", tag = "v0.2.0-beta0" }
 base64 = "0.12.0"
->>>>>>> eecb7abe
 clap = "2.33.0"
 chrono = "0.4.11"
 env_logger = "0.7.1"
